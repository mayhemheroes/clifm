--- conflicted
+++ resolved
@@ -49,11 +49,7 @@
 
 Alt-Enter: Invert selection
 
-<<<<<<< HEAD
-Enter: Confirm selection, exit, and send selected files to CliFM Selbox
-=======
 Enter: Confirm selection, exit, and send selected files to CliFM
->>>>>>> e76aa502
 
 Esc: Cancel and exit"
 
@@ -63,23 +59,6 @@
 	BORDERS="--no-unicode"
 fi
 
-<<<<<<< HEAD
-# shellcheck disable=SC2012
-ls -A --group-directories-first --color=always | \
-fzf --multi --marker='*' --info=inline \
-	--color "prompt:6,fg+:reverse,marker:2:bold,pointer:6,header:7" \
-	--bind "alt-down:toggle+down,insert:toggle+down" \
-	--bind "alt-up:toggle+up" \
-	--bind "alt-right:select-all,alt-left:deselect-all" \
-	--bind "alt-h:toggle-preview" --preview-window=:wrap \
-	--bind "alt-enter:toggle-all" --preview "printf %s \"$HELP\"" \
-	--reverse "$BORDERS" --no-sort --ansi --prompt "CliFM> " > "$TMPFILE"
-
-# shellcheck disable=SC1007
-while ISF= read -r line; do
-	printf "%s\n" "$PWD/$line" >> "$CLIFM_SELFILE"
-done < "$TMPFILE"
-=======
 marksel_mode=0
 cmd="$1"
 
@@ -150,7 +129,6 @@
 		printf "%s\n" "$PWD/$line" >> "$CLIFM_SELFILE"
 	done < "$TMPFILE"
 fi
->>>>>>> e76aa502
 
 if [ -z "$DISPLAY" ]; then
 	clear
@@ -159,10 +137,5 @@
 fi
 
 rm -f -- "$TMPFILE" > /dev/null 2>&1
-<<<<<<< HEAD
-
-#clear
-=======
->>>>>>> e76aa502
 
 exit 0