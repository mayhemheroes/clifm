--- conflicted
+++ resolved
@@ -2687,11 +2687,7 @@
 		ssize_t line_len=0;
 		size_t line_size=0;
 		while ((line_len=getline(&line, &line_size, fp_colors)) > 0) {
-<<<<<<< HEAD
-			if (strncmp(line, "Filetypes color=", 16) == 0) {
-=======
 			if (strncmp(line, "Filetype colors=", 16) == 0) {
->>>>>>> b381ef70
 				char *opt_str=straft(line, '=');
 				if (!opt_str)
 					continue;
@@ -5711,11 +5707,7 @@
 				/* Do not translate anything in the config file */
 				fprintf(config_fp, "%s configuration file\n\
 	########################\n\n", PROGRAM_NAME);
-<<<<<<< HEAD
-				fprintf(config_fp, "Filetypes color=\"di=01;34:nd=01;31:ed=00;34:ne=00;31:fi=00;97:ef=00;33:nf=00;31:ln=01;36:or=00;36:pi=40;33:so=01;35:bd=01;33;01:cd=01;37;01:su=37;41:sg=30;43:ca=30;41:tw=30;42:ow=34;42:st=37;44:ex=01;32:ee=00;32:ca=00;30;41:no=00;47;31\"\n\
-=======
 				fprintf(config_fp, "Filetype colors=\"di=01;34:nd=01;31:ed=00;34:ne=00;31:fi=00;97:ef=00;33:nf=00;31:ln=01;36:or=00;36:pi=40;33:so=01;35:bd=01;33;01:cd=01;37;01:su=37;41:sg=30;43:ca=30;41:tw=30;42:ow=34;42:st=37;44:ex=01;32:ee=00;32:ca=00;30;41:no=00;47;31\"\n\
->>>>>>> b381ef70
 Prompt color=6\n\
 #0=black; 1=red; 2=green; 3=yellow; 4=blue;\n\
 #5=magenta; 6=cyan; 7=white\n\
